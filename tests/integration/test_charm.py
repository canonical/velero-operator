--- conflicted
+++ resolved
@@ -8,14 +8,9 @@
 import pytest
 from helpers import (
     APP_NAME,
-    AZURE_INTEGRATOR,
-    AZURE_INTEGRATOR_CHANNEL,
     DEPLOYMENT_IMAGE_ERROR_MESSAGE_1,
     DEPLOYMENT_IMAGE_ERROR_MESSAGE_2,
     MISSING_RELATION_MESSAGE,
-    MULTIPLE_RELATIONS_MESSAGE,
-    S3_INTEGRATOR,
-    S3_INTEGRATOR_CHANNEL,
     TIMEOUT,
     UNTRUST_ERROR_MESSAGE,
     assert_app_status,
@@ -47,11 +42,7 @@
         model.deploy(
             charm, application_name=APP_NAME, trust=False, config={"use-node-agent": True}
         ),
-        model.deploy(S3_INTEGRATOR, channel=S3_INTEGRATOR_CHANNEL),
-        model.deploy(AZURE_INTEGRATOR, channel=AZURE_INTEGRATOR_CHANNEL),
-        model.wait_for_idle(
-            apps=[APP_NAME, S3_INTEGRATOR, AZURE_INTEGRATOR], status="blocked", timeout=TIMEOUT
-        ),
+        model.wait_for_idle(apps=[APP_NAME], status="blocked", timeout=TIMEOUT),
     )
     assert_app_status(model.applications[APP_NAME], [UNTRUST_ERROR_MESSAGE])
 
@@ -70,33 +61,6 @@
             raise_on_blocked=False,
             timeout=TIMEOUT,
         )
-    assert_app_status(model.applications[APP_NAME], [MISSING_RELATION_MESSAGE])
-
-
-async def test_multiple_integrator_relations(ops_test: OpsTest):
-    """Relate the S3 and Azure integrator charms to the velero-operator charm."""
-    model = get_model(ops_test)
-
-    logger.info("Relating velero-operator to s3-integrator and azure-integrator")
-    await model.integrate(APP_NAME, S3_INTEGRATOR)
-    await model.integrate(APP_NAME, AZURE_INTEGRATOR)
-    await model.wait_for_idle(
-        apps=[APP_NAME],
-        status="blocked",
-        raise_on_blocked=False,
-        timeout=TIMEOUT,
-    )
-    assert_app_status(model.applications[APP_NAME], [MULTIPLE_RELATIONS_MESSAGE])
-
-    logger.info("Unrelating velero-operator from s3-integrator and azure-integrator")
-    await ops_test.juju(*["remove-relation", APP_NAME, AZURE_INTEGRATOR])
-    await ops_test.juju(*["remove-relation", APP_NAME, S3_INTEGRATOR])
-    await model.wait_for_idle(
-        apps=[APP_NAME],
-        status="blocked",
-        raise_on_blocked=False,
-        timeout=TIMEOUT,
-    )
     assert_app_status(model.applications[APP_NAME], [MISSING_RELATION_MESSAGE])
 
 
@@ -157,11 +121,6 @@
 
     await asyncio.gather(
         model.remove_application(APP_NAME, block_until_done=True),
-<<<<<<< HEAD
-        model.remove_application(S3_INTEGRATOR, block_until_done=True),
-        model.remove_application(AZURE_INTEGRATOR, block_until_done=True),
-=======
->>>>>>> b679bcbd
     )
 
     logger.info("Checking that all resources are deleted")
