--- conflicted
+++ resolved
@@ -6,8 +6,6 @@
 import pytest
 
 from velero import (
-    AzureStorageConfig,
-    AzureStorageProvider,
     S3StorageConfig,
     S3StorageProvider,
     StorageProviderError,
@@ -28,13 +26,6 @@
     "secret-key": "test-secret-key",
     "path": "test/path",
     "endpoint": "https://s3.amazonaws.com",
-}
-
-# Valid Azure input data
-azure_data = {
-    "container": "test-container",
-    "storage-account": "testaccount",
-    "secret-key": "azure-secret-key",
 }
 
 
@@ -88,39 +79,6 @@
                 "s3-uri-style": "invalid",
             },
         )
-<<<<<<< HEAD
-    assert f"{S3StorageConfig.__name__} errors: 's3-uri-style'" in str(exc_info.value)
-
-
-def test_azure_storage_provider_success():
-    """Test Azure storage provider initialization with valid data."""
-    provider = AzureStorageProvider("azure-plugin-image", azure_data)
-
-    assert provider.plugin == "azure"
-    assert provider.bucket == "test-container"
-    assert provider.plugin_image == "azure-plugin-image"
-    assert provider.path is None
-
-    expected_secret = (
-        f"AZURE_STORAGE_ACCOUNT_ACCESS_KEY={azure_data['secret-key']}\n"
-        "AZURE_CLOUD_NAME=AzurePublicCloud\n"
-    )
-    encoded_secret = base64.b64encode(expected_secret.encode()).decode()
-    assert provider.secret_data == encoded_secret
-
-    assert provider.config_flags == {
-        "storageAccount": "testaccount",
-        "storageAccountKeyEnvVar": "AZURE_STORAGE_ACCOUNT_ACCESS_KEY",
-    }
-
-
-def test_azure_storage_provider_invalid_data():
-    """Test Azure storage provider initialization with missing required fields."""
-    with pytest.raises(StorageProviderError) as exc_info:
-        AzureStorageProvider("azure-plugin-image", {"storage-account": "missing-container"})
-    assert f"{AzureStorageConfig.__name__} errors:" in str(exc_info.value)
-=======
     assert f"{S3StorageConfig.__name__} errors:" in str(exc_info.value)
     assert "'s3-uri-style'" in str(exc_info.value)
-    assert "'region'" in str(exc_info.value)
->>>>>>> b679bcbd
+    assert "'region'" in str(exc_info.value)