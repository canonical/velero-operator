# Copyright 2025 Canonical Ltd.
# See LICENSE file for licensing details.

from unittest.mock import ANY, MagicMock, PropertyMock, patch

import httpx
import pytest
from lightkube.core.exceptions import ApiError
from ops import testing
from scenario import Relation

from charm import VeleroOperatorCharm
from constants import StorageRelation
from velero import (
    BackupInfo,
    S3StorageProvider,
    VeleroBackupStatusError,
    VeleroError,
    VeleroRestoreStatusError,
    VeleroStatusError,
)

VELERO_IMAGE_CONFIG_KEY = "velero-image"
USE_NODE_AGENT_CONFIG_KEY = "use-node-agent"
DEFAULT_VOLUMES_TO_FS_BACKUP_CONFIG_KEY = "default-volumes-to-fs-backup"
VELERO_AWS_PLUGIN_CONFIG_KEY = "velero-aws-plugin-image"
RELATIONS = "|".join([r.value for r in StorageRelation])

READY_MESSAGE = "Unit is Ready"
REMOVE_MESSAGE = "Removing Velero from the cluster"
UNTRUST_ERROR_MESSAGE = (
    "The charm must be deployed with '--trust' flag enabled, run 'juju trust ...'"
)
MISSING_RELATION_MESSAGE = f"Missing relation: [{RELATIONS}]"
INSTALL_ERROR_MESSAGE = "Failed to install Velero. See juju debug-log for details."
MANY_RELATIONS_ERROR_MESSAGE = (
    f"Only one Storage Provider should be related at the time: [{RELATIONS}]"
)
K8S_API_ERROR_MESSAGE = "Failed to access K8s API. See juju debug-log for details."
INVALID_CONFIG_MESSAGE = "Invalid configuration: "
UPGRADE_MESSAGE = "Upgrading Velero"
VELERO_BACKUP_ENDPOINT = "velero-backups"


@pytest.fixture()
def mock_lightkube_client():
    """Mock the lightkube Client in charm.py."""
    mock_lightkube_client = MagicMock()
    with patch("charm.Client", return_value=mock_lightkube_client):
        yield mock_lightkube_client


@pytest.fixture()
def mock_velero():
    """Mock the Velero class in charm.py."""
    mock_velero = MagicMock()
    with patch("charm.Velero", return_value=mock_velero):
        yield mock_velero


@pytest.mark.parametrize(
    "image_key",
    [
        VELERO_IMAGE_CONFIG_KEY,
        VELERO_AWS_PLUGIN_CONFIG_KEY,
    ],
)
def test_invalid_image_config(image_key):
    """Check setting an empty value for the image configs the status to Blocked."""
    # Arrange
    ctx = testing.Context(VeleroOperatorCharm)

    # Act:
    state_out = ctx.run(ctx.on.install(), testing.State(config={image_key: ""}))

    # Assert
    assert state_out.unit_status == testing.BlockedStatus(f"{INVALID_CONFIG_MESSAGE}{image_key}")


@pytest.mark.parametrize(
    "code,expected_status",
    [
        (
            403,
            testing.BlockedStatus(UNTRUST_ERROR_MESSAGE),
        ),
        (
            404,
            testing.BlockedStatus(K8S_API_ERROR_MESSAGE),
        ),
    ],
)
def test_charm_k8s_access_failed(mock_lightkube_client, code, expected_status):
    """Check the charm status is set to Blocked if the charm cannot access the K8s API."""
    # Arrange
    mock_response = MagicMock(spec=httpx.Response)
    mock_response.json.return_value = {"code": code}
    api_error = ApiError(request=MagicMock(), response=mock_response)
    mock_lightkube_client.list.side_effect = api_error

    ctx = testing.Context(VeleroOperatorCharm)

    # Act
    state_out = ctx.run(ctx.on.install(), testing.State())

    # Assert
    assert state_out.unit_status == expected_status


@patch("velero.Velero.check_velero_node_agent")
@patch("velero.Velero.check_velero_deployment")
@patch("velero.Velero.check_velero_storage_locations")
@pytest.mark.parametrize(
    "deployment_ok,nodeagent_ok,has_rel,provider_ok,status,use_node_agent",
    [
        # Deployment not ready
        (
            False,
            True,
            True,
            True,
            testing.BlockedStatus("reason"),
            True,
        ),
        # NodeAgent not ready
        (
            True,
            False,
            True,
            True,
            testing.BlockedStatus("reason"),
            True,
        ),
        # No relations
        (
            True,
            True,
            False,
            True,
            testing.BlockedStatus(MISSING_RELATION_MESSAGE),
            True,
        ),
        # Provider not ready
        (
            True,
            True,
            True,
            False,
            testing.BlockedStatus("reason"),
            True,
        ),
        # All good
        (True, True, True, True, testing.ActiveStatus(READY_MESSAGE), True),
        # All good
        (True, False, True, True, testing.ActiveStatus(READY_MESSAGE), False),
    ],
)
def test_on_update_status(
    check_velero_storage_locations,
    check_velero_deployment,
    check_velero_node_agent,
    mock_lightkube_client,
    deployment_ok,
    nodeagent_ok,
    has_rel,
    provider_ok,
    status,
    use_node_agent,
):
    """Check the charm status is set correctly based on the deployment and nodeagent status."""
    # Arrange
    if not deployment_ok:
        check_velero_deployment.side_effect = VeleroStatusError("reason")
    if not nodeagent_ok:
        check_velero_node_agent.side_effect = VeleroStatusError("reason")
    if not provider_ok:
        check_velero_storage_locations.side_effect = VeleroStatusError("reason")

    with (
        patch.object(
            VeleroOperatorCharm, "storage_relation", new_callable=PropertyMock
        ) as mock_storage_rel,
    ):
        mock_storage_rel.return_value = StorageRelation.S3 if has_rel else None
        ctx = testing.Context(VeleroOperatorCharm)

        with ctx(
            ctx.on.update_status(),
            testing.State(config={USE_NODE_AGENT_CONFIG_KEY: use_node_agent}),
        ) as manager:
            # Act
            state_out = manager.run()

            # Assert
            assert state_out.unit_status == status


@pytest.mark.parametrize(
    "velero_installed",
    [True, False],
)
def test_on_install(velero_installed, mock_velero, mock_lightkube_client):
    """Check the install event calls Velero.install with the correct arguments."""
    # Arrange
    ctx = testing.Context(VeleroOperatorCharm)
    mock_velero.is_installed.return_value = velero_installed

    # Act
    state_out = ctx.run(
        ctx.on.install(),
        testing.State(
            config={
                VELERO_IMAGE_CONFIG_KEY: "image",
                USE_NODE_AGENT_CONFIG_KEY: False,
                DEFAULT_VOLUMES_TO_FS_BACKUP_CONFIG_KEY: True,
            }
        ),
    )

    # Assert
    if velero_installed:
        mock_velero.install.assert_not_called()
    else:
        mock_velero.install.assert_called_once_with(mock_lightkube_client, "image", False, True)
    assert state_out.unit_status == testing.BlockedStatus(MISSING_RELATION_MESSAGE)


def test_on_install_error(mock_velero, mock_lightkube_client):
    """Check the install event raises a RuntimeError when Velero installation fails."""
    # Arrange
    mock_velero.is_installed.return_value = False
    mock_velero.install.side_effect = VeleroError("Failed to install Velero")
    ctx = testing.Context(VeleroOperatorCharm)

    # Act
    state_out = ctx.run(ctx.on.install(), testing.State())

    # Assert
    assert state_out.unit_status == testing.BlockedStatus(INSTALL_ERROR_MESSAGE)


@patch("charm.logger")
@pytest.mark.parametrize(
    "status,message,expected_log_level",
    [
        (testing.ActiveStatus("active"), "active", "info"),
        (testing.MaintenanceStatus("maintenance"), "maintenance", "info"),
        (testing.WaitingStatus("waiting"), "waiting", "info"),
        (testing.BlockedStatus("error"), "error", "warning"),
    ],
)
def test_log_and_set_status(logger, status, message, expected_log_level, mock_lightkube_client):
    """Check _log_and_set_status logs the status message with the correct log level."""
    # Arrange
    ctx = testing.Context(VeleroOperatorCharm)

    # Act and Assert
    with ctx(ctx.on.start(), testing.State()) as manager:
        manager.charm._log_and_set_status(status)
        log_method = getattr(logger, expected_log_level)
        log_method.assert_called_once_with(message)


def test_on_remove(mock_velero, mock_lightkube_client):
    """Test that the install event calls Velero.install with the correct arguments."""
    # Arrange
    ctx = testing.Context(VeleroOperatorCharm)

    # Act
    state_out = ctx.run(ctx.on.remove(), testing.State())

    # Assert
    mock_velero.remove.assert_called_once()
    assert state_out.unit_status == testing.MaintenanceStatus(REMOVE_MESSAGE)


@pytest.mark.parametrize(
    "relations",
    [
        [Relation(endpoint=StorageRelation.S3.value)],
    ],
)
def test_storage_relation_properties(relations, mock_lightkube_client, mock_velero):
    """Test that the storage_relation properties return the correct value."""
    # Arrange
    ctx = testing.Context(VeleroOperatorCharm)

    # Act and Assert
    with ctx(ctx.on.start(), testing.State(relations=relations)) as manager:
        assert manager.charm.storage_relation == StorageRelation(relations[0].endpoint)


@pytest.mark.parametrize(
    "storage_relation,provider_class,relation_data",
    [
        (
            StorageRelation.S3,
            S3StorageProvider,
            {
                "region": "us-east-1",
                "bucket": "test-bucket",
                "access-key": "test-key",
                "secret-key": "test=key",
            },
        ),
    ],
)
def test_storage_relation_changed_success(
    storage_relation, provider_class, relation_data, mock_velero, mock_lightkube_client
):
    """Test that the relation_changed configures the storage provider."""
    # Arrange
    mock_velero.is_storage_configured.return_value = False
    ctx = testing.Context(VeleroOperatorCharm)
    relation = Relation(endpoint=storage_relation.value, remote_app_data=relation_data)

    # Act
    state_out = ctx.run(
        ctx.on.relation_changed(relation),
        testing.State(relations=[relation]),
    )

    # Assert
    mock_velero.remove_storage_locations.assert_called_once()
    mock_velero.is_storage_configured.assert_called_once()
    mock_velero.configure_storage_locations.calls()
    mock_velero.configure_storage_locations.assert_called_once_with(mock_lightkube_client, ANY)
    _, provider = mock_velero.configure_storage_locations.call_args[0]
    assert isinstance(provider, provider_class)
    assert state_out.unit_status == testing.ActiveStatus(READY_MESSAGE)


@pytest.mark.parametrize(
    "storage_relation,relation_data",
    [
        (
            StorageRelation.S3,
            {"test": "test"},
        ),
    ],
)
def test_storage_relation_changed_invalid_config(
    storage_relation, relation_data, mock_velero, mock_lightkube_client
):
    """Test that the relation_changed event sets the status to Blocked."""
    # Arrange
    mock_velero.is_storage_configured.return_value = False
    ctx = testing.Context(VeleroOperatorCharm)
    relation = Relation(endpoint=storage_relation.value, remote_app_data=relation_data)

    # Act
    state_out = ctx.run(
        ctx.on.relation_changed(relation),
        testing.State(relations=[relation]),
    )

    # Assert
    assert state_out.unit_status.name == testing.BlockedStatus.name
    assert INVALID_CONFIG_MESSAGE in state_out.unit_status.message


@pytest.mark.parametrize(
    "provider_configured",
    [True, False],
)
def test_storage_relation_changed_configure(
    provider_configured, mock_velero, mock_lightkube_client
):
    """Test that the relation_changed event calls Velero.configure_storage_locations."""
    # Arrange
    mock_velero.is_storage_configured.return_value = provider_configured
    ctx = testing.Context(VeleroOperatorCharm)
    relation = Relation(
        endpoint=StorageRelation.S3.value,
        remote_app_data={
            "region": "us-east-1",
            "bucket": "test-bucket",
            "access-key": "test-key",
            "secret-key": "test=key",
        },
    )

    # Act
    state_out = ctx.run(
        ctx.on.update_status(),
        testing.State(relations=[relation]),
    )

    # Assert
    if provider_configured:
        mock_velero.remove_storage_locations.assert_not_called()
        mock_velero.configure_storage_locations.assert_not_called()
    else:
        mock_velero.remove_storage_locations.assert_not_called()
        mock_velero.configure_storage_locations.assert_called_once()
    assert state_out.unit_status == testing.ActiveStatus(READY_MESSAGE)


def test_storage_relation_changed_install_error(mock_velero, mock_lightkube_client):
    """Test that the relation_changed event raises an error if configure fails."""
    # Arrange
    mock_velero.is_storage_configured.return_value = False
    mock_velero.configure_storage_locations.side_effect = VeleroError(
        "Failed to add Velero backup location"
    )
    ctx = testing.Context(VeleroOperatorCharm)
    relation = Relation(
        endpoint=StorageRelation.S3.value,
        remote_app_data={
            "bucket": "test-bucket",
            "region": "us-east-1",
            "secret-key": "test-key",
            "access-key": "test-key",
        },
    )

    # Act
    state_out = ctx.run(
        ctx.on.relation_changed(relation),
        testing.State(relations=[relation]),
    )

    # Assert
    assert state_out.unit_status == testing.BlockedStatus(
        "Failed to add Velero backup location. See juju debug-log for details."
    )


def test_storage_relation_broken_success(mock_velero, mock_lightkube_client):
    """Test that the relation_broken event removes the storage provider."""
    # Arrange
    ctx = testing.Context(VeleroOperatorCharm)
    relation = Relation(endpoint=StorageRelation.S3.value)

    # Act
    state_out = ctx.run(
        ctx.on.relation_broken(relation),
        testing.State(relations=[relation]),
    )

    # Assert
    mock_velero.remove_storage_locations.assert_called_once()
    assert state_out.unit_status == testing.BlockedStatus(MISSING_RELATION_MESSAGE)


def test_storage_relation_broken_error(mock_velero, mock_lightkube_client):
    """Test that the relation_departed event raises an error if remove fails."""
    # Arrange
    ctx = testing.Context(VeleroOperatorCharm)
    relation = Relation(endpoint=StorageRelation.S3.value)
    mock_velero.remove_storage_locations.side_effect = VeleroError(
        "Failed to remove storage locations"
    )

    # Act
    state_out = ctx.run(
        ctx.on.relation_broken(relation),
        testing.State(relations=[relation]),
    )

    # Assert
    assert state_out.unit_status == testing.BlockedStatus(
        "Failed to remove storage locations. See juju debug-log for details."
    )


def test_run_cli_action_success(
    mock_velero,
    mock_lightkube_client,
):
    """Test the run_cli_action handler."""
    # Arrange
    command = "backup create my-backup"
    with (
        patch.object(
            VeleroOperatorCharm, "storage_relation", new_callable=PropertyMock
        ) as mock_storage_rel,
    ):
        mock_storage_rel.return_value = StorageRelation.S3
        mock_velero.is_storage_configured.return_value = True
        mock_velero.run_cli_command.return_value = "test output"
        ctx = testing.Context(VeleroOperatorCharm)

        # Act
        ctx.run(ctx.on.action("run-cli", params={"command": command}), testing.State())

        # Assert
        mock_velero.run_cli_command.assert_called_once()
        assert ctx.action_results.get("status") == "success"


@pytest.mark.parametrize(
    "command,rel_configured,velero_error",
    [
        # Invalid command
        (
            "invalid-command",
            True,
            None,
        ),
        # Empty command
        (
            "",
            True,
            None,
        ),
        # Storage not configured
        ("backup create my-backup", False, None),
        # Command raises VeleroError
        (
            "backup create my-backup",
            True,
            VeleroError("simulated error"),
        ),
        # Command raises ValueError
        (
            "backup create my-backup",
            True,
            ValueError("simulated error"),
        ),
    ],
)
def test_on_run_cli_action_failed(
    command,
    rel_configured,
    velero_error,
    mock_velero,
    mock_lightkube_client,
):
    """Test the run_cli_action handler when it fails."""
    # Arrange
    with (
        patch.object(
            VeleroOperatorCharm, "storage_relation", new_callable=PropertyMock
        ) as mock_storage_rel,
    ):
        mock_storage_rel.return_value = StorageRelation.S3 if rel_configured else None
        mock_velero.is_storage_configured.return_value = rel_configured
        mock_velero.run_cli_command.side_effect = velero_error
        ctx = testing.Context(VeleroOperatorCharm)

        # Act and Assert
        with pytest.raises(testing.ActionFailed):
            ctx.run(ctx.on.action("run-cli", params={"command": command}), testing.State())


@pytest.mark.parametrize(
    "use_node_agent,default_volumes_to_fs_backup,relation",
    [
<<<<<<< HEAD
        (False, StorageRelation.S3),
        (True, StorageRelation.S3),
        (False, StorageRelation.AZURE),
        (True, StorageRelation.AZURE),
        (False, None),
        (True, None),
=======
        (False, False, StorageRelation.S3),
        (True, False, StorageRelation.S3),
        (False, True, None),
        (True, True, None),
>>>>>>> 0bf59511
    ],
)
def test_on_config_changed_success(
    use_node_agent,
    default_volumes_to_fs_backup,
    relation,
    mock_lightkube_client,
    mock_velero,
):
    """Test that the config_changed event is handled correctly."""
    # Arrange
    ctx = testing.Context(VeleroOperatorCharm)
    relations = [Relation(endpoint=relation.value)] if relation else []

    # Act
    ctx.run(
        ctx.on.config_changed(),
        testing.State(
            config={
                USE_NODE_AGENT_CONFIG_KEY: use_node_agent,
                DEFAULT_VOLUMES_TO_FS_BACKUP_CONFIG_KEY: default_volumes_to_fs_backup,
                VELERO_AWS_PLUGIN_CONFIG_KEY: "aws-image",
                VELERO_IMAGE_CONFIG_KEY: "velero-image",
                VELERO_AZURE_PLUGIN_CONFIG_KEY: "azure-image",
            },
            relations=relations,
        ),
    )

    # Assert
    if relation:
        if relation == StorageRelation.S3:
            mock_velero.update_plugin_image.assert_called_once_with(
                mock_lightkube_client,
                "aws-image",
            )
        elif relation == StorageRelation.AZURE:
            mock_velero.update_plugin_image.assert_called_once_with(
                mock_lightkube_client,
                "azure-image",
            )
    else:
        mock_velero.update_plugin_image.assert_not_called()

    if use_node_agent:
        mock_velero.remove_node_agent.assert_not_called()
        mock_velero.update_velero_node_agent_image.assert_called_once_with(
            mock_lightkube_client, "velero-image"
        )
    else:
        mock_velero.remove_node_agent.assert_called_once_with(
            mock_lightkube_client,
        )
        mock_velero.update_velero_node_agent_image.assert_not_called()

    mock_velero.update_velero_deployment_image.assert_called_once_with(
        mock_lightkube_client, "velero-image"
    )

    mock_velero.update_velero_deployment_flags.assert_called_once_with(
        mock_lightkube_client, default_volumes_to_fs_backup
    )


def test_on_config_changed_error(
    mock_lightkube_client,
    mock_velero,
):
    """Test that the config_changed event raises an error if update fails."""
    # Arrange
    ctx = testing.Context(VeleroOperatorCharm)
    mock_velero.update_velero_deployment_image.side_effect = VeleroError(
        "Failed to update Velero Deployment image"
    )

    # Act
    state_out = ctx.run(
        ctx.on.config_changed(),
        testing.State(
            config={
                USE_NODE_AGENT_CONFIG_KEY: False,
                VELERO_IMAGE_CONFIG_KEY: "velero-image",
            },
        ),
    )

    # Assert
    assert state_out.unit_status == testing.BlockedStatus(
        "Failed to update Velero Deployment image. See juju debug-log for details."
    )


def test_on_upgrade_charm_success(
    mock_lightkube_client,
    mock_velero,
):
    """Test that the upgrade_charm event is handled correctly."""
    # Arrange
    ctx = testing.Context(VeleroOperatorCharm)

    # Act
    state_out = ctx.run(ctx.on.upgrade_charm(), testing.State())

    # Assert
    assert state_out.unit_status == testing.MaintenanceStatus(UPGRADE_MESSAGE)
    mock_velero.upgrade.assert_called_once_with(mock_lightkube_client)


def test_run_create_backup_action_success(
    mock_velero,
    mock_lightkube_client,
):
    """Test the run_backup_action handler."""
    # Arrange
    target = "test-app:test-endpoint"
    model = "test-model"
    with (
        patch.object(
            VeleroOperatorCharm, "storage_relation", new_callable=PropertyMock
        ) as mock_storage_rel,
    ):
        mock_storage_rel.return_value = StorageRelation.S3
        mock_velero.is_storage_configured.return_value = True
        ctx = testing.Context(VeleroOperatorCharm)
        relation = Relation(
            endpoint=VELERO_BACKUP_ENDPOINT,
            remote_app_name="test-app",
            remote_app_data={
                "app": "test-app",
                "model": "test-model",
                "relation_name": "test-endpoint",
                "spec": '{"include_namespaces": ["test-namespace"]}',
            },
        )

        # Act
        ctx.run(
            ctx.on.action("create-backup", params={"target": target, "model": model}),
            testing.State(relations=[relation]),
        )

        # Assert
        mock_velero.create_backup.assert_called_once()
        assert ctx.action_results.get("status") == "success"


@pytest.mark.parametrize(
    "target,model,relation,storage_configured,backup_side_effect,expected_exc",
    [
        # Storage not configured
        (
            "test-app:test-endpoint",
            "test-model",
            Relation(
                endpoint=VELERO_BACKUP_ENDPOINT,
                remote_app_name="test-app",
                remote_app_data={
                    "app": "test-app",
                    "model": "test-model",
                    "relation_name": "test-endpoint",
                    "spec": '{"include_namespaces": ["test-namespace"]}',
                },
            ),
            False,
            None,
            testing.ActionFailed,
        ),
        # Invalid target (no relation)
        (
            "invalid-target",
            "test-model",
            None,
            True,
            None,
            testing.ActionFailed,
        ),
        # No relation provided at all (valid target, but relation not present)
        (
            "test-app:test-endpoint",
            "test-model",
            None,
            True,
            None,
            testing.ActionFailed,
        ),
        # No backup spec with the provided model
        (
            "test-app:test-endpoint",
            "test-model",
            Relation(
                endpoint=VELERO_BACKUP_ENDPOINT,
                remote_app_name="test-app",
                remote_app_data={
                    "app": "test-app",
                    "relation_name": "test-endpoint",
                    "model": "test-model-other",
                },
            ),
            True,
            None,
            testing.ActionFailed,
        ),
        # Backup fails (VeleroStatusError)
        (
            "test-app:test-endpoint",
            "test-model",
            Relation(
                endpoint=VELERO_BACKUP_ENDPOINT,
                remote_app_name="test-app",
                remote_app_data={
                    "app": "test-app",
                    "relation_name": "test-endpoint",
                    "model": "test-model",
                    "spec": '{"include_namespaces": ["test-namespace"]}',
                },
            ),
            True,
            VeleroBackupStatusError(name="test-backup-name", reason="Backup creation failed"),
            testing.ActionFailed,
        ),
        # Backup creation fails (VeleroError)
        (
            "test-app:test-endpoint",
            "test-model",
            Relation(
                endpoint=VELERO_BACKUP_ENDPOINT,
                remote_app_name="test-app",
                remote_app_data={
                    "app": "test-app",
                    "relation_name": "test-endpoint",
                    "model": "test-model",
                    "spec": '{"include_namespaces": ["test-namespace"]}',
                },
            ),
            True,
            VeleroError("Backup creation failed"),
            testing.ActionFailed,
        ),
    ],
)
def test_run_create_backup_action_failed(
    target,
    model,
    relation,
    storage_configured,
    backup_side_effect,
    expected_exc,
    mock_velero,
    mock_lightkube_client,
):
    """Test the run_backup_action handler for various failure cases."""
    with patch.object(
        VeleroOperatorCharm, "storage_relation", new_callable=PropertyMock
    ) as mock_storage_rel:
        mock_storage_rel.return_value = StorageRelation.S3
        mock_velero.is_storage_configured.return_value = storage_configured
        mock_velero.create_backup.side_effect = backup_side_effect
        ctx = testing.Context(VeleroOperatorCharm)

        relations = [relation] if relation else []

        with pytest.raises(expected_exc):
            ctx.run(
                ctx.on.action("create-backup", params={"target": target, "model": model}),
                testing.State(relations=relations),
            )


def test_run_restore_action_success(
    mock_velero,
    mock_lightkube_client,
):
    """Test the run_restore_action handler."""
    # Arrange
    backup_uid = "test-backup-uid"
    with (
        patch.object(
            VeleroOperatorCharm, "storage_relation", new_callable=PropertyMock
        ) as mock_storage_rel,
    ):
        mock_storage_rel.return_value = StorageRelation.S3
        mock_velero.is_storage_configured.return_value = True
        mock_velero.create_restore.return_value = "test-restore"
        ctx = testing.Context(VeleroOperatorCharm)

        # Act
        ctx.run(
            ctx.on.action("restore", params={"backup-uid": backup_uid}),
            testing.State(),
        )

        # Assert
        mock_velero.create_restore.assert_called_once()
        assert ctx.action_results.get("status") == "success"


@pytest.mark.parametrize(
    "backup_uid,storage_configured,restore_side_effect",
    [
        # Storage not configured
        ("test-backup-uid", False, None),
        # Restore fails (VeleroError)
        (
            "test-backup-uid",
            True,
            VeleroError("Restore creation failed"),
        ),
        # Restore creation fails (VeleroRestoreStatusError)
        (
            "test-backup",
            True,
            VeleroRestoreStatusError(name="test-restore-name", reason="Restore creation failed"),
        ),
    ],
)
def test_run_restore_action_failed(
    backup_uid,
    storage_configured,
    restore_side_effect,
    mock_velero,
    mock_lightkube_client,
):
    """Test the run_restore_action handler for various failure cases."""
    with patch.object(
        VeleroOperatorCharm, "storage_relation", new_callable=PropertyMock
    ) as mock_storage_rel:
        mock_storage_rel.return_value = StorageRelation.S3
        mock_velero.is_storage_configured.return_value = storage_configured
        mock_velero.create_restore.side_effect = restore_side_effect
        ctx = testing.Context(VeleroOperatorCharm)

        with pytest.raises(testing.ActionFailed):
            ctx.run(
                ctx.on.action("restore", params={"backup-uid": backup_uid}),
                testing.State(),
            )


def test_run_list_backups_action_success(
    mock_velero,
    mock_lightkube_client,
):
    """Test the run_list_backups_action handler."""
    # Arrange
    with (
        patch.object(
            VeleroOperatorCharm, "storage_relation", new_callable=PropertyMock
        ) as mock_storage_rel,
    ):
        mock_storage_rel.return_value = StorageRelation.S3
        mock_velero.is_storage_configured.return_value = True
        mock_velero.list_backups.return_value = [
            BackupInfo(
                uid="backup1-uid",
                name="backup1",
                labels={
                    "app": "app1",
                    "endpoint": "endpoint1",
                    "model": "model1",
                },
                annotations={},
                phase="Completed",
                start_timestamp="2023-01-01T00:00:00Z",
            ),
            BackupInfo(
                uid="backup2-uid",
                name="backup2",
                labels={
                    "app": "app2",
                },
                annotations={},
                phase="InProgress",
                start_timestamp="2023-01-02T00:00:00Z",
            ),
        ]
        ctx = testing.Context(VeleroOperatorCharm)

        # Act
        ctx.run(ctx.on.action("list-backups"), testing.State())

        # Assert
        mock_velero.list_backups.assert_called_once()
        assert ctx.action_results.get("status") == "success"
        assert ctx.action_results.get("backups") == {
            "backup1-uid": {
                "name": "backup1",
                "app": "app1",
                "endpoint": "endpoint1",
                "model": "model1",
                "phase": "Completed",
                "start-timestamp": "2023-01-01T00:00:00Z",
                "completion-timestamp": None,
            },
            "backup2-uid": {
                "name": "backup2",
                "app": "app2",
                "endpoint": "N/A",
                "model": "N/A",
                "phase": "InProgress",
                "start-timestamp": "2023-01-02T00:00:00Z",
                "completion-timestamp": None,
            },
        }


def test_run_list_backups_action_storage_not_configured(
    mock_velero,
    mock_lightkube_client,
):
    """Test the run_list_backups_action handler when storage is not configured."""
    # Arrange
    with (
        patch.object(
            VeleroOperatorCharm, "storage_relation", new_callable=PropertyMock
        ) as mock_storage_rel,
    ):
        mock_storage_rel.return_value = StorageRelation.S3
        mock_velero.is_storage_configured.return_value = False
        ctx = testing.Context(VeleroOperatorCharm)

        # Act and Assert
        with pytest.raises(testing.ActionFailed):
            ctx.run(ctx.on.action("list-backups"), testing.State())


def test_run_list_backups_action_invalid_params(
    mock_velero,
    mock_lightkube_client,
):
    """Test the run_list_backups_action handler with invalid parameters."""
    # Arrange
    with (
        patch.object(
            VeleroOperatorCharm, "storage_relation", new_callable=PropertyMock
        ) as mock_storage_rel,
    ):
        mock_storage_rel.return_value = StorageRelation.S3
        mock_velero.is_storage_configured.return_value = True
        ctx = testing.Context(VeleroOperatorCharm)

        # Act and Assert
        with pytest.raises(testing.ActionFailed):
            ctx.run(
                ctx.on.action("list-backups", params={"endpoint": "endpoint"}), testing.State()
            )


def test_run_list_backups_action_failed(
    mock_velero,
    mock_lightkube_client,
):
    """Test the run_list_backups_action handler when an error occurs."""
    # Arrange
    with (
        patch.object(
            VeleroOperatorCharm, "storage_relation", new_callable=PropertyMock
        ) as mock_storage_rel,
    ):
        mock_storage_rel.return_value = StorageRelation.S3
        mock_velero.is_storage_configured.return_value = True
        mock_velero.list_backups.side_effect = VeleroError("Failed to list backups")
        ctx = testing.Context(VeleroOperatorCharm)

        # Act and Assert
        with pytest.raises(testing.ActionFailed):
            ctx.run(ctx.on.action("list-backups"), testing.State())<|MERGE_RESOLUTION|>--- conflicted
+++ resolved
@@ -547,19 +547,10 @@
 @pytest.mark.parametrize(
     "use_node_agent,default_volumes_to_fs_backup,relation",
     [
-<<<<<<< HEAD
-        (False, StorageRelation.S3),
-        (True, StorageRelation.S3),
-        (False, StorageRelation.AZURE),
-        (True, StorageRelation.AZURE),
-        (False, None),
-        (True, None),
-=======
         (False, False, StorageRelation.S3),
         (True, False, StorageRelation.S3),
         (False, True, None),
         (True, True, None),
->>>>>>> 0bf59511
     ],
 )
 def test_on_config_changed_success(
@@ -583,7 +574,6 @@
                 DEFAULT_VOLUMES_TO_FS_BACKUP_CONFIG_KEY: default_volumes_to_fs_backup,
                 VELERO_AWS_PLUGIN_CONFIG_KEY: "aws-image",
                 VELERO_IMAGE_CONFIG_KEY: "velero-image",
-                VELERO_AZURE_PLUGIN_CONFIG_KEY: "azure-image",
             },
             relations=relations,
         ),
