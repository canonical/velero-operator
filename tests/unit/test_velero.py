--- conflicted
+++ resolved
@@ -1001,7 +1001,6 @@
         velero.update_plugin_image(mock_lightkube_client, VELERO_IMAGE)
 
 
-<<<<<<< HEAD
 def test_update_velero_deployment_flags_success(velero, mock_lightkube_client):
     """Check update_velero_deployment_flags updates the deployment flags."""
     mock_container = MagicMock()
@@ -1083,7 +1082,8 @@
 
     with pytest.raises(VeleroError):
         velero.update_velero_deployment_flags(mock_lightkube_client, False)
-=======
+
+
 @patch.object(Velero, "_get_crds")
 def test_upgrade_success(mock_get_crds, mock_lightkube_client, velero):
     """Check upgrade calls the correct methods."""
@@ -1120,5 +1120,4 @@
     mock_lightkube_client.apply.side_effect = api_error
 
     with pytest.raises(VeleroError):
-        velero.upgrade(mock_lightkube_client)
->>>>>>> e7c63941
+        velero.upgrade(mock_lightkube_client)