--- conflicted
+++ resolved
@@ -62,11 +62,8 @@
 
         self.framework.observe(self.on.install, self._reconcile)
         self.framework.observe(self.on.update_status, self._reconcile)
-<<<<<<< HEAD
         self.framework.observe(self.on.remove, self._on_remove)
-=======
         self.framework.observe(self.on.config_changed, self._reconcile)
->>>>>>> 4e7ea17b
 
     # PROPERTIES
 
