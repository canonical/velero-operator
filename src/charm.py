--- conflicted
+++ resolved
@@ -18,16 +18,13 @@
 from pydantic import ValidationError
 
 from config import CharmConfig
-<<<<<<< HEAD
 from constants import (
+    VELERO_ALLOWED_SUBCOMMANDS,
     VELERO_BINARY_PATH,
     VELERO_METRICS_PORT,
     VELERO_METRICS_SERVICE_NAME,
     StorageRelation,
 )
-=======
-from constants import VELERO_ALLOWED_SUBCOMMANDS, VELERO_BINARY_PATH, StorageRelation
->>>>>>> b4c8ce33
 from velero import (
     S3StorageProvider,
     StorageProviderError,
@@ -123,6 +120,7 @@
             if not self.velero.is_installed(self.lightkube_client, self.config.use_node_agent):
                 self._log_and_set_status(ops.MaintenanceStatus("Deploying Velero on the cluster"))
                 self.velero.install(
+                    self.lightkube_client,
                     self.config.velero_image,
                     self.config.use_node_agent,
                 )
@@ -174,13 +172,6 @@
             event.fail("Command should not be empty")
             return
 
-<<<<<<< HEAD
-        self.velero.install(
-            self.lightkube_client,
-            self.config.velero_image,
-            self.config.use_node_agent,
-        )
-=======
         try:
             args = shlex.split(command)
             if args[0] not in VELERO_ALLOWED_SUBCOMMANDS:
@@ -196,7 +187,6 @@
         except ValueError as ve:
             event.fail(f"Invalid command: {ve}")
             return
->>>>>>> b4c8ce33
 
     def _configure_storage_locations(self) -> None:
         """Configure the Velero storage locations.
